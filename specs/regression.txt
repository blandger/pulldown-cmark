--- conflicted
+++ resolved
@@ -1511,7 +1511,70 @@
 <p><em>*xx-</em>-</p>
 ````````````````````````````````
 
-<<<<<<< HEAD
+
+ISSUE 751
+
+```````````````````````````````` example
+-
+
+→-
+
+
+- x
+
+→-
+.
+<ul>
+<li></li>
+</ul>
+<pre><code>-
+</code></pre>
+<ul>
+<li>
+<p>x</p>
+<ul>
+<li></li>
+</ul>
+</li>
+</ul>
+````````````````````````````````
+
+```````````````````````````````` example
+-
+
+    -
+
+
+- x
+
+    -
+.
+<ul>
+<li></li>
+</ul>
+<pre><code>-
+</code></pre>
+<ul>
+<li>
+<p>x</p>
+<ul>
+<li></li>
+</ul>
+</li>
+</ul>
+````````````````````````````````
+
+ISSUE 753
+
+```````````````````````````````` example
+[x\
+
+]: https://rust-lang.org
+.
+<p>[x\</p>
+<p>]: https://rust-lang.org</p>
+````````````````````````````````
+
 ISSUE 755
 
 ```````````````````````````````` example
@@ -1541,68 +1604,4 @@
 <tr><td>*<em>#</em></td></tr>
 <tr><td>*<em>#</em></td></tr>
 </tbody></table>
-=======
-
-ISSUE 751
-
-```````````````````````````````` example
--
-
-→-
-
-
-- x
-
-→-
-.
-<ul>
-<li></li>
-</ul>
-<pre><code>-
-</code></pre>
-<ul>
-<li>
-<p>x</p>
-<ul>
-<li></li>
-</ul>
-</li>
-</ul>
-````````````````````````````````
-
-```````````````````````````````` example
--
-
-    -
-
-
-- x
-
-    -
-.
-<ul>
-<li></li>
-</ul>
-<pre><code>-
-</code></pre>
-<ul>
-<li>
-<p>x</p>
-<ul>
-<li></li>
-</ul>
-</li>
-</ul>
-````````````````````````````````
-
-ISSUE 753
-
-```````````````````````````````` example
-[x\
-
-]: https://rust-lang.org
-.
-<p>[x\</p>
-<p>]: https://rust-lang.org</p>
->>>>>>> 83f2f8c0
 ````````````````````````````````