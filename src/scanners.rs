// Copyright 2015 Google Inc. All rights reserved.
//
// Permission is hereby granted, free of charge, to any person obtaining a copy
// of this software and associated documentation files (the "Software"), to deal
// in the Software without restriction, including without limitation the rights
// to use, copy, modify, merge, publish, distribute, sublicense, and/or sell
// copies of the Software, and to permit persons to whom the Software is
// furnished to do so, subject to the following conditions:
//
// The above copyright notice and this permission notice shall be included in
// all copies or substantial portions of the Software.
//
// THE SOFTWARE IS PROVIDED "AS IS", WITHOUT WARRANTY OF ANY KIND, EXPRESS OR
// IMPLIED, INCLUDING BUT NOT LIMITED TO THE WARRANTIES OF MERCHANTABILITY,
// FITNESS FOR A PARTICULAR PURPOSE AND NONINFRINGEMENT. IN NO EVENT SHALL THE
// AUTHORS OR COPYRIGHT HOLDERS BE LIABLE FOR ANY CLAIM, DAMAGES OR OTHER
// LIABILITY, WHETHER IN AN ACTION OF CONTRACT, TORT OR OTHERWISE, ARISING FROM,
// OUT OF OR IN CONNECTION WITH THE SOFTWARE OR THE USE OR OTHER DEALINGS IN
// THE SOFTWARE.

//! Scanners for fragments of CommonMark syntax

use crate::entities;
use crate::utils;
use std::borrow::Cow;
use std::borrow::Cow::{Borrowed, Owned};
use std::char;
use crate::parse::Alignment;

pub use crate::puncttable::{is_ascii_punctuation, is_punctuation};

// sorted for binary_search
<<<<<<< HEAD
const HTML_TAGS: [&'static str; 72] = ["address", "article", "aside", "base", 
    "basefont", "blockquote", "body", "button", "canvas", "caption", "center",
    "col", "colgroup", "dd", "details", "dialog", "dir", "div", "dl", "dt", 
    "embed", "fieldset", "figcaption", "figure", "footer", "form", "frame", 
    "frameset", "h1", "h2", "h3", "h4", "h5", "h6", "head", "header", "hgroup", 
    "hr", "html", "iframe", "legend", "li", "link", "main", "menu", "menuitem", 
    "meta", "map", "nav", "noframes", "object", "ol", "optgroup", "option", 
    "output", "p", "param", "progress", "section", "source", "summary", 
    "table", "tbody", "td", "textarea", "tfoot", "th", "thead", "title", "tr", 
    "ul", "video"];

/// Analysis of the beginning of a line, including indentation and container
/// markers.
#[derive(Clone)]
pub struct LineStart<'a> {
    text: &'a str,
    tab_start: usize,
    ix: usize,
    spaces_remaining: usize,
}

impl<'a> LineStart<'a> {
    pub fn new(text: &str) -> LineStart {
        LineStart { text, tab_start: 0, ix: 0, spaces_remaining: 0 }
    }

    /// Try to scan a number of spaces.
    ///
    /// Returns true if all spaces were consumed.
    ///
    /// Note: consumes some spaces even if not successful.
    pub fn scan_space(&mut self, n_space: usize) -> bool {
        self.scan_space_inner(n_space) == 0
    }

    /// Scan a number of spaces up to a maximum.
    ///
    /// Returns number of spaces scanned.
    pub fn scan_space_upto(&mut self, n_space: usize) -> usize {
        n_space - self.scan_space_inner(n_space)
    }

    /// Returns unused remainder of spaces.
    fn scan_space_inner(&mut self, mut n_space: usize) -> usize {
        let n_from_remaining = self.spaces_remaining.min(n_space);
        self.spaces_remaining -= n_from_remaining;
        n_space -= n_from_remaining;
        let bytes = self.text.as_bytes();
        while n_space > 0 && self.ix < bytes.len() {
            match bytes[self.ix] {
                b' ' => {
                    self.ix += 1;
                    n_space -= 1;
                }
                b'\t' => {
                    let spaces = 4 - (self.ix - self.tab_start) % 4;
                    self.ix += 1;
                    self.tab_start = self.ix;
                    let n = spaces.min(n_space);
                    n_space -= n;
                    self.spaces_remaining = spaces - n;
                }
                _ => break,
            }
        }
        n_space
    }

    /// Scan all available ASCII whitespace (not including eol).
    pub fn scan_all_space(&mut self) {
        self.spaces_remaining = 0;
        let bytes = self.text.as_bytes();
        while self.ix < bytes.len() {
            match bytes[self.ix] {
                b' ' | b'\t' => self.ix += 1,
                _ => break,
            }
        }
    }

    /// Determine whether we're at end of line (includes end of file).
    pub fn is_at_eol(&mut self) -> bool {
        if self.ix == self.text.len() {
            return true;
        }
        let c = self.text.as_bytes()[self.ix];
        c == b'\r' || c == b'\n'
    }

    fn scan_ch(&mut self, c: u8) -> bool {
        if self.ix < self.text.len() && self.text.as_bytes()[self.ix] == c {
            self.ix += 1;
            true
        } else {
            false
        }
    }

    pub fn scan_blockquote_marker(&mut self) -> bool {
        let save = self.clone();
        let _ = self.scan_space(3);
        if self.scan_ch(b'>') {
            let _ = self.scan_space(1);
            true
        } else {
            *self = save;
            false
        }
    }

    /// Scan a list marker.
    ///
    /// Return value is the character, the start index, and the indent in spaces.
    /// For ordered list markers, the character will be one of b'.' or b')'. For
    /// bullet list markers, it will be one of b'-', b'+', or b'*'.
    pub fn scan_list_marker(&mut self) -> Option<(u8, usize, usize)> {
        let save = self.clone();
        let indent = self.scan_space_upto(3);
        if self.ix < self.text.len() {
            let c = self.text.as_bytes()[self.ix];
            if c == b'-' || c == b'+' || c == b'*' {
                if scan_hrule(&self.text[self.ix..]) > 0 {
                    *self = save;
                    return None;
                }
                self.ix += 1;
                if self.scan_space(1) || self.is_at_eol() {
                    return self.finish_list_marker(c, 0, indent + 2);
                }
            } else if c >= b'0' && c <= b'9' {
                let start_ix = self.ix;
                let mut ix = self.ix + 1;
                let mut val = (c - b'0') as u64;
                while ix < self.text.len() && ix - start_ix < 10 {
                    let c = self.text.as_bytes()[ix];
                    ix += 1;
                    if c >= b'0' && c <= b'9' {
                        val = val * 10 + (c - b'0') as u64;
                    } else if c == b')' || c == b'.' {
                        self.ix = ix;
                        let val_usize = val as usize;
                        // This will cause some failures on 32 bit arch.
                        // TODO (breaking API change): should be u64, not usize.
                        if val_usize as u64 != val { return None; }                        
                        if self.scan_space(1) || self.is_at_eol() {
                            return self.finish_list_marker(c, val_usize, indent + self.ix - start_ix);
                        }
                    }
                }
            }
        }
        *self = save;
        None
    }

    fn finish_list_marker(&mut self, c: u8, start: usize, mut indent: usize)
        -> Option<(u8, usize, usize)>
    {
        let save = self.clone();

        // skip the rest of the line if it's blank
        if scan_blank_line(&self.text[self.ix..]).is_some() {
            return Some((c, start, indent));
        }

        let post_indent = self.scan_space_upto(4);
        if post_indent < 4 {
            indent += post_indent;
        } else {
            *self = save;
        }
        Some((c, start, indent))
    }

    pub fn bytes_scanned(&self) -> usize {
        self.ix
    }

    pub fn remaining_space(&self) -> usize {
        self.spaces_remaining
    }
}
=======
const HTML_TAGS: [&'static str; 50] = ["article", "aside", "blockquote",
    "body", "button", "canvas", "caption", "col", "colgroup", "dd", "div",
    "dl", "dt", "embed", "fieldset", "figcaption", "figure", "footer", "form",
    "h1", "h2", "h3", "h4", "h5", "h6", "header", "hgroup", "hr", "iframe",
    "li", "map", "object", "ol", "output", "p", "pre", "progress", "script",
    "section", "style", "table", "tbody", "td", "textarea", "tfoot", "th",
    "thead", "tr", "ul", "video"];
>>>>>>> 43275117

pub fn is_ascii_whitespace(c: u8) -> bool {
    (c >= 0x09 && c <= 0x0d) || c == b' '
}

pub fn is_ascii_whitespace_no_nl(c: u8) -> bool {
    c == b'\t' || c == 0x0b || c == 0x0c || c == b' '
}

pub fn is_ascii_alpha(c: u8) -> bool {
    match c {
        b'a' ... b'z' | b'A' ... b'Z' => true,
        _ => false
    }
}

pub fn is_ascii_alphanumeric(c: u8) -> bool {
    match c {
        b'0' ... b'9' | b'a' ... b'z' | b'A' ... b'Z' => true,
        _ => false
    }
}

pub fn is_ascii_letterdigitdash(c: u8) -> bool {
    c == b'-' || is_ascii_alphanumeric(c)
}

fn is_hexdigit(c: u8) -> bool {
    match c {
        b'0' ... b'9' | b'a' ... b'f' | b'A' ... b'F' => true,
        _ => false
    }
}

fn is_digit(c: u8) -> bool {
    b'0' <= c && c <= b'9'
}

fn is_valid_unquoted_attr_value_char(c: u8) -> bool {
    match c {
        b'\'' | b'"' | b' ' | b'=' | b'>' | b'<' | b'`' | b'\n' | b'\r' => false,
        _ => true
    }
}

// scan a single character
pub fn scan_ch(data: &str, c: u8) -> usize {
    if !data.is_empty() && data.as_bytes()[0] == c { 1 } else { 0 }
}

pub fn scan_while<F>(data: &str, mut f: F) -> usize
        where F: FnMut(u8) -> bool {
    match data.as_bytes().iter().position(|&c| !f(c)) {
        Some(i) => i,
        None => data.len()
    }
}

pub fn scan_ch_repeat(data: &str, c: u8) -> usize {
    scan_while(data, |x| x == c)
}

// TODO: maybe should scan unicode whitespace too
pub fn scan_whitespace_no_nl(data: &str) -> usize {
    scan_while(data, is_ascii_whitespace_no_nl)
}

pub fn scan_attr_value_chars(data: &str) -> usize {
    scan_while(data, is_valid_unquoted_attr_value_char)
}

// Maybe returning Option<usize> would be more Rustic?
pub fn scan_eol(s: &str) -> (usize, bool) {
    if s.is_empty() { return (0, true); }
    let bytes = s.as_bytes();
    match bytes[0] {
        b'\n' => (1, true),
        b'\r' => (if s[1..].starts_with('\n') { 2 } else { 1 }, true),
        _ => (0, false)
    }
}

pub fn scan_blank_line(text: &str) -> Option<usize> {
    let i = scan_whitespace_no_nl(text);
    if let (n, true) = scan_eol(&text[i..]) {
        Some(i + n)
    } else {
        None
    }
}

pub fn scan_nextline(s: &str) -> usize {
    match s.as_bytes().iter().position(|&c| c == b'\n') {
        Some(x) => x + 1,
        None => s.len()
    }
}

// return: end byte for closing code fence, or None
// if the line is not a closing code fence
pub fn scan_closing_code_fence(text: &str, fence_char: u8, n_fence_char: usize) -> Option<usize> {
    if text.is_empty() { return Some(0); }
    let mut i = 0;
    let num_fence_chars_found = scan_ch_repeat(&text[i..], fence_char);
    if num_fence_chars_found < n_fence_char { return None; }
    i += num_fence_chars_found;
    let num_trailing_spaces = scan_ch_repeat(&text[i..], b' ');
    i += num_trailing_spaces;
    if scan_eol(&text[i..]).1 { return Some(i); }
    return None;
}

// returned pair is (number of bytes, number of spaces)
pub fn calc_indent(text: &str, max: usize) -> (usize, usize) {
    let bytes = text.as_bytes();
    let mut i = 0;
    let mut spaces = 0;
    while i < text.len() && spaces < max {
        match bytes[i] {
            b' ' => spaces += 1,
            b'\t' => {
                let new_spaces = spaces + 4 - (spaces & 3);
                if new_spaces > max {
                    break;
                }
                spaces = new_spaces;
            },
            _ => break
        }
        i += 1;
    }
    (i, spaces)
}

// return size of line containing hrule, including trailing newline, or 0
// TODO: switch to Option return type
pub fn scan_hrule(data: &str) -> usize {
    let bytes = data.as_bytes();
    let size = data.len();
    let mut i = 0;
    if i + 2 >= size { return 0; }
    let c = bytes[i];
    if !(c == b'*' || c == b'-' || c == b'_') { return 0; }
    let mut n = 0;
    while i < size {
        match bytes[i] {
            b'\n' | b'\r' => {
                i += scan_eol(&data[i..]).0;
                break;
            }
            c2 if c2 == c => n += 1,
            b' ' | b'\t' => (),
            _ => return 0
        }
        i += 1;
    }
    if n >= 3 { i } else { 0 }
}

/// Scan an ATX heading opening sequence.
///
/// Returns number of bytes in prefix and level.
pub fn scan_atx_heading(data: &str) -> Option<(usize, i32)> {
    let size = data.len();
    let level = scan_ch_repeat(data, b'#');
    let i = level;
    if level >= 1 && level <= 6 {
        if i < size {
            match data.as_bytes()[i] {
                b' ' | b'\t' ... b'\r' => (),
                _ => return None
            }
        }
        Some((i, level as i32))
    } else {
        None
    }
}

/// Scan a setext heading underline.
///
/// Returns number of bytes in line (including trailing newline) and level.
pub fn scan_setext_heading(data: &str) -> Option<(usize, i32)> {
    let size = data.len();
    let mut i = 0;
    if i == size { return None; }
    let c = data.as_bytes()[i];
    if !(c == b'-' || c == b'=') { return None; }
    i += 1 + scan_ch_repeat(&data[i + 1 ..], c);
    if let Some(n) = scan_blank_line(&data[i..]) {
        i += n;
    } else {
        return None;
    }
    let level = if c == b'=' { 1 } else { 2 };
    Some((i, level))
}

// returns number of bytes in line (including trailing
// newline) and column alignments
pub fn scan_table_head(data: &str) -> (usize, Vec<Alignment>) {
    let (mut i, spaces) = calc_indent(data, 4);
    if spaces > 3 || i == data.len() {
        return (0, vec![]);
    }
    let mut cols = vec![];
    let mut active_col = Alignment::None;
    let mut start_col = true;
    if data.as_bytes()[i] == b'|' {
        i += 1;
    }
    for c in data.as_bytes()[i..].iter() {
        let eol = scan_eol(&data[i..]);
        if eol.1 {
            i += eol.0;
            break;
        }
        match *c {
            b' ' => (),
            b':' => {
                active_col =
                    match (start_col, active_col) {
                        (true, Alignment::None) => Alignment::Left,
                        (false, Alignment::Left) => Alignment::Center,
                        (false, Alignment::None) => Alignment::Right,
                        _ => active_col,
                    };
                start_col = false;
            }
            b'-' => {
                start_col = false;
            },
            b'|' => {
                start_col = true;
                cols.push(active_col);
                active_col = Alignment::None;
            },
            _ => {
                cols = vec![];
                start_col = true;
                break;
            },
        }
        i += 1;
    }

    if !start_col {
        cols.push(active_col);
    }

    (i, cols)
}

// TODO: change return type to Option.
// returns: number of bytes scanned, char
pub fn scan_code_fence(data: &str) -> (usize, u8) {
    if data.is_empty() {
        return (0, 0);
    }
    let c = data.as_bytes()[0];
    if !(c == b'`' || c == b'~') { return (0, 0); }
    let i = 1 + scan_ch_repeat(&data[1 ..], c);
    if i >= 3 {
        if c == b'`' {
            let next_line = i + scan_nextline(&data[i..]);
            if data[i..next_line].find('`').is_some() {
                return (0, 0);
            }
        }
        return (i, c);
    }
    (0, 0)
}

pub fn scan_blockquote_start(data: &str) -> usize {
    if data.starts_with('>') {
        let n = 1;
        n + scan_ch(&data[n..], b' ')
    } else {
        0
    }
}

/// This already assumes the list item has been scanned.
pub fn scan_empty_list(data: &str) -> bool {
    let mut ix = 0;
    for _ in 0..2 {
        if let Some(bytes) = scan_blank_line(&data[ix..]) {
            ix += bytes;
        } else {
            return false;
        }
    }
    true
}

// return number of bytes scanned, delimiter, start index, and indent
pub fn scan_listitem(data: &str) -> (usize, u8, usize, usize) {
    if data.is_empty() { return (0, 0, 0, 0); }
    let mut c = data.as_bytes()[0];
    let mut start = 0;
    let w = match c {
        b'-' | b'+' | b'*' => 1,
        b'0' ... b'9' => {
            let mut i = 1;
            i += scan_while(&data[i..], is_digit);
            if i >= data.len() { return (0, 0, 0, 0); }
            start = match data[..i].parse() {
                Ok(start) => start,
                Err(_) => return (0, 0, 0, 0),
            };
            c = data.as_bytes()[i];
            if !(c == b'.' || c == b')') { return (0, 0, 0, 0); }
            i + 1
        }
        _ => { return (0, 0, 0, 0); }
    };
    // TODO: replace calc_indent with scan_leading_whitespace, for tab correctness
    let (mut postn, mut postindent) = calc_indent(&data[w.. ], 5);
    if postindent == 0 {
        if !scan_eol(&data[w..]).1 { return (0, 0, 0, 0); }
        postindent += 1;
    } else if postindent > 4 {
        postn = 1;
        postindent = 1;
    }
    if let Some(_) = scan_blank_line(&data[w..]) {
        postn = 0;
        postindent = 1;
    }
    (w + postn, c, start, w + postindent)
}

fn cow_from_codepoint_str(s: &str, radix: u32) -> Cow<'static, str> {
    let mut codepoint = u32::from_str_radix(s, radix).unwrap();
    if codepoint == 0 {
        codepoint = 0xFFFD;
    }
    Owned(char::from_u32(codepoint).unwrap_or('\u{FFFD}').to_string())
}

// doesn't bother to check data[0] == '&'
pub fn scan_entity(data: &str) -> (usize, Option<Cow<'static, str>>) {
    let size = data.len();
    let mut end = 1;
    if scan_ch(&data[end..], b'#') == 1 {
        end += 1;
        if end < size && (data.as_bytes()[end] == b'x' || data.as_bytes()[end] == b'X') {
            end += 1;
            end += scan_while(&data[end..], is_hexdigit);
            if end > 3 && end < 12 && scan_ch(&data[end..], b';') == 1 {
                return (end + 1, Some(cow_from_codepoint_str(&data[3..end], 16)));
            }
        } else {
            end += scan_while(&data[end..], is_digit);
            if end > 2 && end < 11 && scan_ch(&data[end..], b';') == 1 {
                return (end + 1, Some(cow_from_codepoint_str(&data[2..end], 10)));
            }
        }
        return (0, None);
    }
    end += scan_while(&data[end..], is_ascii_alphanumeric);
    if scan_ch(&data[end..], b';') == 1 {
        if let Some(value) = entities::get_entity(&data[1..end]) {
            return (end + 1, Some(Borrowed(value)));
        }
    }
    (0, None)
}

// note: dest returned is raw, still needs to be unescaped
pub fn scan_link_dest(data: &str) -> Option<(usize, &str)> {
    let size = data.len();
    let mut i = 0;
    let pointy_n = scan_ch(data, b'<');
    let pointy = pointy_n != 0;
    i += pointy_n;
    let dest_beg = i;
    let mut in_parens = false;
    while i < size {
        match data.as_bytes()[i] {
            b'\n' | b'\r' => break,
            b' ' => {
                if !pointy && !in_parens { break; }
            }
            b'(' => {
                if !pointy {
                    if in_parens { return None; }
                    in_parens = true;
                }
            }
            b')' => {
                if !pointy {
                    if !in_parens { break; }
                    in_parens = false;
                }
            }
            b'>' => {
                if pointy { break; }
            }
            b'\\' => i += 1,
            _ => ()
        }
        i += 1;
    }
    let dest_end = i;
    if dest_end > data.len() {
        return None;
    }
    if pointy {
        let n = scan_ch(&data[i..], b'>');
        if n == 0 { return None; }
        i += n;
    }

    Some((i, &data[dest_beg..dest_end]))
}

<<<<<<< HEAD
pub fn scan_attribute_name(data: &str) -> Option<usize> {
=======
// return value is: total bytes, link uri
pub fn scan_autolink(data: &str) -> Option<(usize, Cow<str>)> {
    let mut i = 0;
    let n = scan_ch(data, b'<');
    if n == 0 { return None; }
    i += n;
    let link_beg = i;
    let n_uri = scan_uri(&data[i..]);
    let (n_link, link) = if n_uri != 0 {
        (n_uri, Borrowed(&data[link_beg .. i + n_uri]))
    } else {
        let n_email = scan_email(&data[i..]);
        if n_email == 0 { return None; }
        (n_email, Owned("mailto:".to_owned() + &data[link_beg.. i + n_email]))
    };
    i += n_link;
    if scan_ch(&data[i..], b'>') == 0 { return None; }
    Some((i + 1, link))
}

// returns the number of bytes in the uri or 0 when the data does
// not have a uri prefix
fn scan_uri(data: &str) -> usize {
    // scheme's first byte must be an ascii letter
    if data.len() < 1 || ! is_ascii_alpha(data.as_bytes()[0]) {
        return 0;
    }

    let mut i = 0;
    while i < data.len() {
        match data.as_bytes()[i] {
            c if is_ascii_alphanumeric(c) => i += 1,
            b'.' | b'-' | b'+' => i += 1,
            b':' => break,
            _ => return 0
        }
    }

    // scheme length must be between 2 and 32 characters long
    if i < 2 || i > 32 || i == data.len() { return 0; }

    i += 1;  // scan the :
    while i < data.len() {
        match data.as_bytes()[i] {
            b'\0' ... b' ' | b'<' | b'>' => break,
            _ => i += 1
        }
    }
    if i == data.len() { 0 } else { i }
}

fn scan_email(data: &str) -> usize {
    // using a regex library would be convenient, but doing it by hand is not too bad
>>>>>>> 43275117
    let size = data.len();
    if size == 0 { 
        return None; }
    match data.as_bytes()[0] {
        c if is_ascii_alpha(c) => (),
        b'_' | b':' => (),
        _ => {
   
            return None;
        }
    }
    let mut i = 1;
    while i < size {
        match data.as_bytes()[i] {
            c if is_ascii_alphanumeric(c) => i += 1,
            b'_' | b'.' | b':' | b'-' => i += 1,
            _ => break
        }
    }
    Some(i)
}

pub fn scan_attribute_value(data: &str) -> Option<usize> {
    let size = data.len();
    if size == 0 { return None; }
    let mut i = 0;
    match data.as_bytes()[0] {
        b'\'' => {
            i += 1;
            i += scan_while(&data[i..], |c| c != b'\'' && c != b'\n' && c != b'\r');
            i += 1;
        },
        b'"' => {
            i += 1;
            i += scan_while(&data[i..], |c| c != b'"' && c != b'\n' && c != b'\r');
            i += 1;
        },
        b' ' | b'=' | b'>' | b'<' | b'`' | b'\n' | b'\r' => { return None; },
        _ => { // unquoted attribute value
            i += scan_attr_value_chars(&data[i..]);
            // return Some(i);
        }
    }
    if i >= data.len() { return None; }
    return Some(i);

}

// Remove backslash escapes and resolve entities
pub fn unescape(input: &str) -> Cow<str> {
    let mut result = String::new();
    let mut mark = 0;
    let mut i = 0;
    let bytes = input.as_bytes();
    while i < input.len() {
        match bytes[i] {
            b'\\' if i + 1 < input.len() && (bytes[i + 1] as char).is_ascii_punctuation() => {
                result.push_str(&input[mark..i]);
                i += 1;
                mark = i;
            }
            b'&' => {
                match scan_entity(&input[i..]) {
                    (n, Some(value)) => {
                        result.push_str(&input[mark..i]);
                        result.push_str(&value);
                        i += n;
                        mark = i;
                    }
                    _ => i += 1
                }
            }
            b'\r' => {
                result.push_str(&input[mark..i]);
                i += 1;
                mark = i;
            }
            _ => i += 1
        }
    }
    if mark == 0 {
        Borrowed(input)
    } else {
        result.push_str(&input[mark..]);
        Owned(result)
    }
}

pub fn scan_html_block_tag(data: &str) -> (usize, &str) {
    let mut i = scan_ch(data, b'<');
    if i == 0 { return (0, "") }
    i += scan_ch(&data[i..], b'/');
    let n = scan_while(&data[i..], is_ascii_alphanumeric);
    // TODO: scan attributes and >
    (i + n, &data[i .. i + n])
}

pub fn is_html_tag(tag: &str) -> bool {
    HTML_TAGS.binary_search_by(|probe| utils::strcasecmp(probe, tag)).is_ok()
}

pub fn scan_html_type_7(data: &str) -> Option<usize> {
    let mut i = scan_ch(data, b'<');
    if i == 0 {
        return None;
    }

    let close_tag_bytes = scan_ch(&data[i..], b'/');
    i += close_tag_bytes;

    let l = scan_while(&data[i..], is_ascii_alpha);
    if l == 0  {
        return None;
    }
    i += l;
    i += scan_while(&data[i..], is_ascii_letterdigitdash);

    if close_tag_bytes == 0 {
        loop {
            let whitespace = scan_whitespace_no_nl(&data[i..]);
            i += whitespace;
            let c = data.as_bytes()[i];
            match c {
                b'/' | b'>' => { 
                    break; },
                _ => {},
            }
            if whitespace == 0 { return None; }
            if let Some(a) = scan_attribute(&data[i..]) {
                if a == 0 { break; }
                i += a;
            } else {
                return None;
            }
        }
    }

    i += scan_whitespace_no_nl(&data[i..]);

    if close_tag_bytes == 0 {
        i += scan_ch(&data[i..], b'/');
    }

    let c = scan_ch(&data[i..], b'>');
    if c == 0 {
        return None;
    }
    i += c;

    if let Some(_) = scan_blank_line(&data[i..]) {
        return Some(i);
    } else {
        return None;
    }
}

pub fn scan_attribute(data: &str) -> Option<usize> {
    let mut i = scan_whitespace_no_nl(data);
    if let Some(attr_name_bytes) = scan_attribute_name(&data[i..]) {
        i += attr_name_bytes;
    } else {
        return None;
    }
    if let Some(attr_valspec_bytes) = scan_attribute_value_spec(&data[i..]) {
        i += attr_valspec_bytes;
    } else {
        return None;
    }
    return Some(i);
}

pub fn scan_attribute_value_spec(data: &str) -> Option<usize> {
    let mut i = scan_whitespace_no_nl(data);
    let eq = scan_ch(&data[i..], b'=');
    if eq == 0 { return None; }
    i += eq;
    i += scan_whitespace_no_nl(&data[i..]);
    if let Some(attr_val_bytes) = scan_attribute_value(&data[i..]) {
        i += attr_val_bytes;
        return Some(i);
    } else {
        return None;
    }
}

#[cfg(test)]
mod test {
    use super::*;
    #[test]
    fn overflow_list() {
        assert_eq!((0, 0, 0, 0), scan_listitem("4444444444444444444444444444444444444444444444444444444444!"));
    }
}<|MERGE_RESOLUTION|>--- conflicted
+++ resolved
@@ -28,19 +28,6 @@
 use crate::parse::Alignment;
 
 pub use crate::puncttable::{is_ascii_punctuation, is_punctuation};
-
-// sorted for binary_search
-<<<<<<< HEAD
-const HTML_TAGS: [&'static str; 72] = ["address", "article", "aside", "base", 
-    "basefont", "blockquote", "body", "button", "canvas", "caption", "center",
-    "col", "colgroup", "dd", "details", "dialog", "dir", "div", "dl", "dt", 
-    "embed", "fieldset", "figcaption", "figure", "footer", "form", "frame", 
-    "frameset", "h1", "h2", "h3", "h4", "h5", "h6", "head", "header", "hgroup", 
-    "hr", "html", "iframe", "legend", "li", "link", "main", "menu", "menuitem", 
-    "meta", "map", "nav", "noframes", "object", "ol", "optgroup", "option", 
-    "output", "p", "param", "progress", "section", "source", "summary", 
-    "table", "tbody", "td", "textarea", "tfoot", "th", "thead", "title", "tr", 
-    "ul", "video"];
 
 /// Analysis of the beginning of a line, including indentation and container
 /// markers.
@@ -213,7 +200,8 @@
         self.spaces_remaining
     }
 }
-=======
+
+// sorted for binary search
 const HTML_TAGS: [&'static str; 50] = ["article", "aside", "blockquote",
     "body", "button", "canvas", "caption", "col", "colgroup", "dd", "div",
     "dl", "dt", "embed", "fieldset", "figcaption", "figure", "footer", "form",
@@ -221,7 +209,6 @@
     "li", "map", "object", "ol", "output", "p", "pre", "progress", "script",
     "section", "style", "table", "tbody", "td", "textarea", "tfoot", "th",
     "thead", "tr", "ul", "video"];
->>>>>>> 43275117
 
 pub fn is_ascii_whitespace(c: u8) -> bool {
     (c >= 0x09 && c <= 0x0d) || c == b' '
@@ -638,85 +625,6 @@
     }
 
     Some((i, &data[dest_beg..dest_end]))
-}
-
-<<<<<<< HEAD
-pub fn scan_attribute_name(data: &str) -> Option<usize> {
-=======
-// return value is: total bytes, link uri
-pub fn scan_autolink(data: &str) -> Option<(usize, Cow<str>)> {
-    let mut i = 0;
-    let n = scan_ch(data, b'<');
-    if n == 0 { return None; }
-    i += n;
-    let link_beg = i;
-    let n_uri = scan_uri(&data[i..]);
-    let (n_link, link) = if n_uri != 0 {
-        (n_uri, Borrowed(&data[link_beg .. i + n_uri]))
-    } else {
-        let n_email = scan_email(&data[i..]);
-        if n_email == 0 { return None; }
-        (n_email, Owned("mailto:".to_owned() + &data[link_beg.. i + n_email]))
-    };
-    i += n_link;
-    if scan_ch(&data[i..], b'>') == 0 { return None; }
-    Some((i + 1, link))
-}
-
-// returns the number of bytes in the uri or 0 when the data does
-// not have a uri prefix
-fn scan_uri(data: &str) -> usize {
-    // scheme's first byte must be an ascii letter
-    if data.len() < 1 || ! is_ascii_alpha(data.as_bytes()[0]) {
-        return 0;
-    }
-
-    let mut i = 0;
-    while i < data.len() {
-        match data.as_bytes()[i] {
-            c if is_ascii_alphanumeric(c) => i += 1,
-            b'.' | b'-' | b'+' => i += 1,
-            b':' => break,
-            _ => return 0
-        }
-    }
-
-    // scheme length must be between 2 and 32 characters long
-    if i < 2 || i > 32 || i == data.len() { return 0; }
-
-    i += 1;  // scan the :
-    while i < data.len() {
-        match data.as_bytes()[i] {
-            b'\0' ... b' ' | b'<' | b'>' => break,
-            _ => i += 1
-        }
-    }
-    if i == data.len() { 0 } else { i }
-}
-
-fn scan_email(data: &str) -> usize {
-    // using a regex library would be convenient, but doing it by hand is not too bad
->>>>>>> 43275117
-    let size = data.len();
-    if size == 0 { 
-        return None; }
-    match data.as_bytes()[0] {
-        c if is_ascii_alpha(c) => (),
-        b'_' | b':' => (),
-        _ => {
-   
-            return None;
-        }
-    }
-    let mut i = 1;
-    while i < size {
-        match data.as_bytes()[i] {
-            c if is_ascii_alphanumeric(c) => i += 1,
-            b'_' | b'.' | b':' | b'-' => i += 1,
-            _ => break
-        }
-    }
-    Some(i)
 }
 
 pub fn scan_attribute_value(data: &str) -> Option<usize> {
@@ -853,6 +761,29 @@
     }
 }
 
+pub fn scan_attribute_name(data: &str) -> Option<usize> {
+    let size = data.len();
+    if size == 0 { 
+        return None; }
+    match data.as_bytes()[0] {
+        c if is_ascii_alpha(c) => (),
+        b'_' | b':' => (),
+        _ => {
+   
+            return None;
+        }
+    }
+    let mut i = 1;
+    while i < size {
+        match data.as_bytes()[i] {
+            c if is_ascii_alphanumeric(c) => i += 1,
+            b'_' | b'.' | b':' | b'-' => i += 1,
+            _ => break
+        }
+    }
+    Some(i)
+}
+
 pub fn scan_attribute(data: &str) -> Option<usize> {
     let mut i = scan_whitespace_no_nl(data);
     if let Some(attr_name_bytes) = scan_attribute_name(&data[i..]) {
