--- conflicted
+++ resolved
@@ -1629,59 +1629,6 @@
 /// Scan comment, declaration, or CDATA section, with initial "<!" already consumed.
 /// Returns byte offset on match.
 fn scan_inline_html_comment(bytes: &[u8], mut ix: usize) -> Option<usize> {
-<<<<<<< HEAD
-    //while ix < bytes.len() {
-        let c = bytes[ix];
-        ix += 1;
-        if c == b'-' {
-            let dashes = scan_ch_repeat(&bytes[ix..], b'-');
-            if dashes < 2 { return None; }
-
-            // Saw "<!--", scan comment.
-            ix += dashes;
-            ix = memchr(b'-', &bytes[ix..]).map_or(bytes.len(), |x| ix + x);
-
-            if bytes[ix..].starts_with(b"-->") {
-                Some(ix + 3)
-            } else {
-                None
-            }
-        } else if c == b'[' {
-            if !bytes[ix..].starts_with(b"CDATA[") { return None; }
-            ix += b"CDATA[".len();
-            // FIXME: this is a definite quadratic scaling bug!
-            ix = memchr(b']', &bytes[ix..]).map_or(bytes.len(), |x| ix + x);
-            let close_brackets = scan_ch_repeat(&bytes[ix..], b']');
-            ix += close_brackets;
-
-            if close_brackets == 0 || scan_ch(&bytes[ix..], b'>') == 0 {
-                None
-            } else {
-                Some(ix + 1)
-            }
-        } else {
-            // Scan declaration.
-            // FIXME: this is probably a quadratic scaling bug
-            let def = scan_while(&bytes[ix..], |c| c >= b'A' && c <= b'Z');
-            if def == 0 {
-                return None;
-            }
-            ix += def;
-            let whitespace = scan_while(&bytes[ix..], is_ascii_whitespace);
-            if whitespace == 0 {
-                return None;
-            }
-            ix += whitespace;
-            ix = memchr(b'>', &bytes[ix..]).map_or(bytes.len(), |x| ix + x);
-            if scan_ch(&bytes[ix..], b'>') == 0 {
-                None
-            } else {
-                Some(ix + 1)
-            }
-        }
-    // }
-    // None
-=======
     let c = *bytes.get(ix)?;
     ix += 1;
     if c == b'-' {
@@ -1729,7 +1676,6 @@
             Some(ix + 1)
         }
     }
->>>>>>> 7850c38d
 }
 
 // /// Scan processing directive, with initial "<?" already consumed.
